{
  "name": "botkit-lullabot",
  "version": "1.0.0",
  "description": "",
  "main": "dist/bot.js",
  "scripts": {
    "start": "NODE_ENV=production node dist/bot.js",
    "dev": "NODE_ENV=development tsx --watch src/bot.ts",
    "build": "tsc",
    "watch": "tsc -w",
    "clean": "rimraf dist",
    "prebuild": "npm run clean",
    "prestart": "npm run build",
    "test": "vitest run",
    "prepare": "husky"
  },
  "dependencies": {
    "@slack/bolt": "^4.1.1",
    "@slack/types": "^2.14.0",
    "datejs": "^1.0.0-rc3",
    "dotenv": "^17.0.0",
    "pino": "^9.8.0",
    "pino-pretty": "^13.1.1"
  },
  "devDependencies": {
    "@types/datejs": "^0.0.36",
    "@types/node": "^22.0.0",
    "husky": "^9.1.7",
    "vitest": "^2.0.0",
    "tsx": "^4.0.0",
    "rimraf": "^6.0.0",
    "@vitest/ui": "^2.0.0",
    "ts-node": "^10.9.0",
    "typescript": "^5.0.0"
  },
  "overrides": {
    "chalk": "5.3.0",
    "debug": "4.4.1",
    "ansi-regex": "6.1.0",
    "ansi-styles": "6.2.1",
    "color-name": "2.0.0",
    "color-convert": "3.1.0",
    "is-arrayish": "0.3.2",
<<<<<<< HEAD
    "supports-color": "9.4.0",
    "esbuild": "0.25.9"
=======
    "supports-color": "10.2.2",
    "esbuild": "0.24.0"
>>>>>>> 3930c0e2
  }
}<|MERGE_RESOLUTION|>--- conflicted
+++ resolved
@@ -41,12 +41,7 @@
     "color-name": "2.0.0",
     "color-convert": "3.1.0",
     "is-arrayish": "0.3.2",
-<<<<<<< HEAD
-    "supports-color": "9.4.0",
+    "supports-color": "10.2.2",
     "esbuild": "0.25.9"
-=======
-    "supports-color": "10.2.2",
-    "esbuild": "0.24.0"
->>>>>>> 3930c0e2
   }
 }