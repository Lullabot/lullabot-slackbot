--- conflicted
+++ resolved
@@ -146,17 +146,13 @@
     patternRegistry.registerPattern(/^!factoid:\s*list$/i, 'factoids', 1);
     patternRegistry.registerPattern(/^forget\s+(.+)$/i, 'factoids', 1);
     patternRegistry.registerPattern(/^(YES|NO)$/i, 'factoids', 0.5); // Lower priority for YES/NO
-<<<<<<< HEAD
     patternRegistry.registerPattern(/^([^?!]+)[!?]$/, 'factoids', 1); // Updated to allow spaces in factoid names
     patternRegistry.registerPattern(/^!factoid:\s*cleanup$/i, 'factoids', 1); // Add new cleanup command
     patternRegistry.registerPattern(/^!factoid:\s*backup$/i, 'factoids', 1); // Add new backup command
     patternRegistry.registerPattern(/^!factoid:\s*restore\s+(.+)$/i, 'factoids', 1); // Add new restore command
     patternRegistry.registerPattern(/^!factoid:\s*backups$/i, 'factoids', 1); // Add command to list backups
-=======
-    
     // Two separate patterns for factoids - both lower priority than other commands
     patternRegistry.registerPattern(/^.+[!?]$/, 'factoids', 0.25); // Any text ending with ? or !
->>>>>>> 6294a89d
     
     // Also register patterns that can be handled in direct mentions (app_mention events)
     patternRegistry.registerPattern(/^.+[!?]$/, 'factoids:app_mention', 0.25);
